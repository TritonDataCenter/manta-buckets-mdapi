// Copyright 2019 Joyent, Inc.
use std::collections::HashMap;
use std::fs;
use std::io::{Error, ErrorKind};
use std::net::TcpStream;
use std::process;

use clap::{crate_version, App, Arg, ArgMatches};
use cmd_lib::{run_fun, FunResult};
use diesel::connection::SimpleConnection;
use diesel::prelude::*;
use rust_fast::client as fast_client;
use rust_fast::protocol::{FastMessage, FastMessageId};
<<<<<<< HEAD
use sapi::{ZoneConfig, SAPI};
use serde::Serialize;
use serde_json::{json, Value};
use slog::{error, info, o, warn, Drain, Logger};
=======
use sapi::{SAPI, ZoneConfig};
use serde_json::{Value, json};
use slog::{error, info, warn, o, Drain, Logger};
>>>>>>> 1c3dafe1
use std::sync::Mutex;
use string_template::Template;
use utils::config;

/* TODO
    - Dynamic lookup of boray shard IP instad of checking config.
    - make boray config file, schema file and fast arg
      command line args for overriding.
*/

const APP: &str = "schema-manager";
const BORAY_CONFIG_FILE_PATH: &str = "/opt/smartdc/boray/etc/config.toml";
const DEFAULT_EB_PORT: u32 = 2020;
const SCHEMA_STR: &str = "/opt/smartdc/boray/schema_templates/schema.in";
const ADMIN_STR: &str = "/opt/smartdc/boray/schema_templates/admin.in";
const DB_STR: &str = "/opt/smartdc/boray/schema_templates/db.in";

// create users, role, database and schemas
fn create_bucket_schemas(log: &Logger, vnode: &str) -> Result<(), Error> {
    let admin_url = format_admin_db_url();
    let schema_template = read_schema_template()?;
    let template = Template::new(&schema_template);
    let mut args = HashMap::new();
    args.insert("vnode", vnode);
    let schema_str = template.render(&args);

    info!(
        log,
        "Creating boray user and role if they don't exist on {}", admin_url
    );
    match create_user_role(&admin_url) {
        Ok(_) => {
            info!(
                log,
                "Creating boray database if it doesn't exist on {}", admin_url
            );
            match create_database(&admin_url) {
                Ok(_) => {
                    let boray_url = format_boray_db_url();
                    let boray_conn = establish_db_connection(&boray_url);
                    info!(log, "Creating boray schemas on {}", boray_url);
                    match boray_conn.batch_execute(&schema_str) {
                        Ok(_) => Ok(()),
                        Err(e) => {
                            error!(
                                log,
                                "error on schema creation:{}, vnode:{}",
                                e.to_string(),
                                vnode
                            );
                            Err(std::io::Error::new(ErrorKind::Other, e))
                        }
                    }
                }
                Err(e) => {
                    info!(log, "error on database creation:{}", e.to_string());
                    Err(std::io::Error::new(ErrorKind::Other, e))
                }
            }
        }
        Err(e) => {
            info!(log, "error on role creation:{}", e.to_string());
            Err(std::io::Error::new(ErrorKind::Other, e))
        }
    }
}

// create the db in its own transaction
fn create_database(db_url: &str) -> Result<(), Error> {
    let db_str = read_db_template()?;
    db_create_object(&db_url, &db_str)
}

// create the role in its own transaction
fn create_user_role(db_url: &str) -> Result<(), Error> {
    let admin_str = read_admin_template()?;
    db_create_object(&db_url, &admin_str)
}

// Generic DB create function
fn db_create_object(db_url: &str, sql: &str) -> Result<(), Error> {
    let conn = establish_db_connection(&db_url);
    match conn.batch_execute(&sql) {
        Ok(_) => Ok(()),
        Err(e) => {
            if e.to_string().contains("already exists") {
                Ok(())
            } else {
                Err(std::io::Error::new(ErrorKind::Other, e))
            }
        }
    }
}

// This uses SimpleConnection, which is discouraged, but we need to
// run batch_execute, only available there.
fn establish_db_connection(database_url: &str) -> PgConnection {
    PgConnection::establish(database_url)
        .unwrap_or_else(|_| panic!("Error connecting to {}", database_url))
}

// For use connecting to the shard Postgres server
fn format_admin_db_url() -> String {
    let boray_config = get_boray_config();
    let db_url = format!(
        "postgres://{}:{}@{}:{}",
        boray_config.database.admin_user,
        boray_config.database.admin_user,
        boray_config.database.host,
        boray_config.database.port
    );
    db_url
}

// For use connecting to the shard Postgres server
fn format_boray_db_url() -> String {
    let boray_config = get_boray_config();
    let db_url = format!(
        "postgres://{}:{}@{}:{}/{}",
        boray_config.database.user,
        boray_config.database.user,
        boray_config.database.host,
        boray_config.database.port,
        boray_config.database.database
    );
    db_url
}

// Get the boray config on the local boray zone
fn get_boray_config() -> utils::config::Config {
    config::read_file(BORAY_CONFIG_FILE_PATH)
}

// Get the sapi URL from the local zone
fn get_sapi_url() -> FunResult {
    run_fun!("/usr/sbin/mdata-get SAPI_URL")
}

// Call out to the sapi endpoint and get this zone's configuration
fn get_zone_config(sapi: &SAPI) -> Result<ZoneConfig, Box<dyn std::error::Error>> {
    let zone_uuid = get_zone_uuid()?;
    sapi.get_zone_config(&zone_uuid)
}

// Get the boray zone UUID for use in the sapi config request
fn get_zone_uuid() -> FunResult {
    run_fun!("/usr/bin/zonename")
}

// Get a sapi client from the URL in the zone config
fn init_sapi_client(sapi_address: &str, log: &Logger) -> Result<SAPI, Error> {
    Ok(SAPI::new(&sapi_address, 60, log.clone()))
}

// Iterated through the vnodes returned from electric-boray and create the
// associated schemas on the shards
fn parse_vnodes(log: &Logger, msg: &FastMessage) -> Result<(), Error> {
    let v: Vec<Value> = msg.data.d.as_array().unwrap().to_vec();
    for vnode in v {
        for v in vnode.as_array().unwrap() {
            let vn = v.as_str().unwrap();
            info!(log, "processing vnode: {:#?}", vn);
            create_bucket_schemas(log, v.as_str().unwrap())?;
        }
    }
    Ok(())
}

// Not really used for anything yet
fn parse_opts<'a>(app: String) -> ArgMatches<'a> {
    App::new(app)
        .version(crate_version!())
        .about("Tool to manage postgres schemas for boray")
        .arg(
            Arg::with_name("fast_args")
                .help("JSON-encoded arguments for RPC method call")
                .long("args")
                .takes_value(true)
                .required(false),
        )
        .get_matches()
}

// Schema template is stored in boray/schema_templates/schema.in
fn read_schema_template() -> Result<String, Error> {
    fs::read_to_string(SCHEMA_STR)
}

// Admin template is stored in boray/schema_templates/admin.in
fn read_admin_template() -> Result<String, Error> {
    fs::read_to_string(ADMIN_STR)
}

// db template is stored in boray/schema_templates/db.in
fn read_db_template() -> Result<String, Error> {
    fs::read_to_string(DB_STR)
}

// Callback function handed in to the fast::recieve call.
fn vnode_response_handler(log: &Logger, msg: &FastMessage) -> Result<(), Error> {
    match msg.data.m.name.as_str() {
        "getvnodes" => {
            parse_vnodes(log, msg)?;
        }
        _ => warn!(log, "Received unrecognized {} response", msg.data.m.name),
    }

    Ok(())
}

// Do the deed
fn run(log: &Logger) -> Result<(), Box<dyn std::error::Error>> {
    let sapi_url = get_sapi_url()?;
    info!(log, "sapi_url:{}", sapi_url);
    let sapi = init_sapi_client(&sapi_url, &log)?;
    let zone_config = get_zone_config(&sapi)?;
    let eb_address = zone_config.metadata.electric_boray;
    let boray_host = zone_config.metadata.service_name;
    let boray_config = get_boray_config();
    let boray_port = boray_config.server.port;

    let fast_arg = [
        String::from("tcp://"),
        boray_host,
        String::from(":"),
        boray_port.to_string(),
    ]
    .concat();
    info!(log, "pnode argument to electric-boray:{}", fast_arg);
    let eb_endpoint = [eb_address, String::from(":"), DEFAULT_EB_PORT.to_string()].concat();
    info!(log, "electric-boray endpoint:{}", eb_endpoint);
    let mut stream = TcpStream::connect(&eb_endpoint).unwrap_or_else(|e| {
        error!(log, "failed to connect to electric-boray: {}", e);
        process::exit(1)
    });

    let mut msg_id = FastMessageId::new();
    let recv_cb = |msg: &FastMessage| vnode_response_handler(&log, msg);
    let vnode_method = String::from("getvnodes");

    fast_client::send(vnode_method, json!([fast_arg]), &mut msg_id, &mut stream)
        .and_then(|_| fast_client::receive(&mut stream, recv_cb))?;
    info!(log, "Done.");
    Ok(())
}

pub fn main() -> Result<(), Box<dyn std::error::Error>> {
    let plain = slog_term::PlainSyncDecorator::new(std::io::stdout());
    let log = Logger::root(
        Mutex::new(slog_term::FullFormat::new(plain).build()).fuse(),
        o!("build-id" => "0.1.0"),
    );

    let _options = parse_opts(APP.to_string());

    run(&log)
}<|MERGE_RESOLUTION|>--- conflicted
+++ resolved
@@ -11,16 +11,9 @@
 use diesel::prelude::*;
 use rust_fast::client as fast_client;
 use rust_fast::protocol::{FastMessage, FastMessageId};
-<<<<<<< HEAD
-use sapi::{ZoneConfig, SAPI};
-use serde::Serialize;
-use serde_json::{json, Value};
-use slog::{error, info, o, warn, Drain, Logger};
-=======
 use sapi::{SAPI, ZoneConfig};
 use serde_json::{Value, json};
 use slog::{error, info, warn, o, Drain, Logger};
->>>>>>> 1c3dafe1
 use std::sync::Mutex;
 use string_template::Template;
 use utils::config;
