// Copyright 2019 Joyent, Inc.

use std::io::Error;
use std::net::TcpStream;
use std::process;
use std::sync::Mutex;

use clap::{crate_version, App, Arg, ArgMatches};
use cmd_lib::{run_fun, FunResult};
use serde_json::{json, Value};
use slog::{crit, error, info, o, warn, Drain, Logger};

use cueball::connection_pool::types::ConnectionPoolOptions;
use cueball::connection_pool::ConnectionPool;
use cueball_manatee_primary_resolver::ManateePrimaryResolver;
use cueball_postgres_connection::{PostgresConnection, PostgresConnectionConfig};
use rust_fast::client as fast_client;
use rust_fast::protocol::{FastMessage, FastMessageId};
use sapi::{ZoneConfig, SAPI};
<<<<<<< HEAD
use serde_json::{json, Value};
use slog::{error, info, o, warn, Drain, Logger};
use std::sync::Mutex;
use string_template::Template;
=======

>>>>>>> fa4f2531
use utils::config;
use utils::schema;

/* TODO
    - make boray config file, schema file and fast arg
      command line args for overriding.
*/

const APP: &str = "schema-manager";
const BORAY_CONFIG_FILE_PATH: &str = "/opt/smartdc/boray/etc/config.toml";
const TEMPLATE_DIR: &str = "/opt/smartdc/boray/schema_templates";
const DEFAULT_EB_PORT: u32 = 2020;
<<<<<<< HEAD
const SCHEMA_STR: &str = "/opt/smartdc/boray/schema_templates/schema.in";
const ADMIN_STR: &str = "/opt/smartdc/boray/schema_templates/admin.in";
const DB_STR: &str = "/opt/smartdc/boray/schema_templates/db.in";

// create users, role, database and schemas
fn create_bucket_schemas(log: &Logger, vnode: &str) -> Result<(), Error> {
    let admin_url = format_admin_db_url();
    let schema_template = read_schema_template()?;
    let template = Template::new(&schema_template);
    let mut args = HashMap::new();
    args.insert("vnode", vnode);
    let schema_str = template.render(&args);

    info!(
        log,
        "Creating boray user and role if they don't exist on {}", admin_url
    );
    create_user_role(&admin_url)
        .and_then(|_| {
            info!(
                log,
                "Creating boray database if it doesn't exist on {}", admin_url
            );
            create_database(&admin_url)
        })
        .and_then(|_| {
            let boray_url = format_boray_db_url();
            let boray_conn = establish_db_connection(&boray_url);
            info!(log, "Creating boray schemas on {}", boray_url);
            boray_conn.batch_execute(&schema_str).map_err(|e| {
                let err_str = format!("error on schema creation: {}, vnode: {}", e, vnode);
                std::io::Error::new(ErrorKind::Other, err_str)
            })
        })
        .or_else(|e| {
            error!(log, "{}", e);
            Err(e)
        })
}

// create the db in its own transaction
fn create_database(db_url: &str) -> Result<(), Error> {
    let db_str = read_db_template()?;
    db_create_object(&db_url, &db_str).map_err(|e| {
        let err_str = format!("error on database creation: {}", e);
        std::io::Error::new(ErrorKind::Other, err_str)
    })
}

// create the role in its own transaction
fn create_user_role(db_url: &str) -> Result<(), Error> {
    let admin_str = read_admin_template()?;
    db_create_object(&db_url, &admin_str).map_err(|e| {
        let err_str = format!("error on role creation: {}", e);
        std::io::Error::new(ErrorKind::Other, err_str)
    })
}

// Generic DB create function
fn db_create_object(db_url: &str, sql: &str) -> Result<(), diesel::result::Error> {
    let conn = establish_db_connection(&db_url);
    conn.batch_execute(&sql).or_else(|e| {
        if e.to_string().contains("already exists") {
            Ok(())
        } else {
            Err(e)
        }
    })
}

// This uses SimpleConnection, which is discouraged, but we need to
// run batch_execute, only available there.
pub fn establish_db_connection(database_url: &str) -> PgConnection {
    PgConnection::establish(database_url)
        .unwrap_or_else(|_| panic!("Error connecting to {}", database_url))
}

// For use connecting to the shard Postgres server
fn format_admin_db_url() -> String {
    let boray_config = get_boray_config();
    let db_url = format!(
        "postgres://{}:{}@{}:{}",
        boray_config.database.admin_user,
        boray_config.database.admin_user,
        boray_config.database.host,
        boray_config.database.port
    );
    db_url
}

// For use connecting to the shard Postgres server
fn format_boray_db_url() -> String {
    let boray_config = get_boray_config();
    let db_url = format!(
        "postgres://{}:{}@{}:{}/{}",
        boray_config.database.user,
        boray_config.database.user,
        boray_config.database.host,
        boray_config.database.port,
        boray_config.database.database
    );
    db_url
}
=======
>>>>>>> fa4f2531

// Get the boray config on the local boray zone
fn get_boray_config() -> config::Config {
    config::read_file(BORAY_CONFIG_FILE_PATH)
}

// Get the sapi URL from the local zone
fn get_sapi_url() -> FunResult {
    run_fun!("/usr/sbin/mdata-get SAPI_URL")
}

// Call out to the sapi endpoint and get this zone's configuration
fn get_zone_config(sapi: &SAPI) -> Result<ZoneConfig, Box<dyn std::error::Error>> {
    let zone_uuid = get_zone_uuid()?;
    sapi.get_zone_config(&zone_uuid)
}

// Get the boray zone UUID for use in the sapi config request
fn get_zone_uuid() -> FunResult {
    run_fun!("/usr/bin/zonename")
}

// Get a sapi client from the URL in the zone config
fn init_sapi_client(sapi_address: &str, log: &Logger) -> Result<SAPI, Error> {
    Ok(SAPI::new(&sapi_address, 60, log.clone()))
}

// Iterated through the vnodes returned from electric-boray and create the
// associated schemas on the shards
fn parse_vnodes(
    conn: &mut PostgresConnection,
    database_config: &config::ConfigDatabase,
    zk_config: &config::ConfigZookeeper,
    log: &Logger,
    msg: &FastMessage,
) -> Result<(), Error> {
    let v: Vec<Value> = msg.data.d.as_array().unwrap().to_vec();
    for vnode in v {
        for v in vnode.as_array().unwrap() {
            let resolver = ManateePrimaryResolver::new(
                zk_config.connection_string.clone(),
                zk_config.path.clone(),
                Some(log.new(o!(
                    "component" => "ManateePrimaryResolver"
                ))),
            );
            let vn = v.as_str().unwrap();
            info!(log, "processing vnode: {}", vn);
            schema::create_bucket_schemas(conn, database_config, resolver, TEMPLATE_DIR, vn, log)?;
        }
    }
    Ok(())
}

// Not really used for anything yet
fn parse_opts<'a>(app: String) -> ArgMatches<'a> {
    App::new(app)
        .version(crate_version!())
        .about("Tool to manage postgres schemas for boray")
        .arg(
            Arg::with_name("fast_args")
                .help("JSON-encoded arguments for RPC method call")
                .long("args")
                .takes_value(true)
                .required(false),
        )
        .get_matches()
}

// Callback function handed in to the fast::recieve call.
fn vnode_response_handler(
    conn: &mut PostgresConnection,
    database_config: &config::ConfigDatabase,
    zk_config: &config::ConfigZookeeper,
    log: &Logger,
    msg: &FastMessage,
) -> Result<(), Error> {
    match msg.data.m.name.as_str() {
        "getvnodes" => {
            parse_vnodes(conn, database_config, zk_config, log, msg)?;
        }
        _ => warn!(log, "Received unrecognized {} response", msg.data.m.name),
    }

    Ok(())
}

// Do the deed
fn run(log: &Logger) -> Result<(), Box<dyn std::error::Error>> {
    let sapi_url = get_sapi_url()?;
    info!(log, "sapi_url:{}", sapi_url);
    let sapi = init_sapi_client(&sapi_url, &log)?;
    let zone_config = get_zone_config(&sapi)?;
    let eb_address = zone_config.metadata.electric_boray;
    let boray_host = zone_config.metadata.service_name;
    let boray_config = get_boray_config();
    let boray_port = boray_config.server.port;

    let fast_arg = [
        String::from("tcp://"),
        boray_host,
        String::from(":"),
        boray_port.to_string(),
    ]
    .concat();
<<<<<<< HEAD
=======

>>>>>>> fa4f2531
    info!(log, "pnode argument to electric-boray:{}", fast_arg);
    let eb_endpoint = [eb_address, String::from(":"), DEFAULT_EB_PORT.to_string()].concat();
    info!(log, "electric-boray endpoint:{}", eb_endpoint);
    let mut stream = TcpStream::connect(&eb_endpoint).unwrap_or_else(|e| {
        error!(log, "failed to connect to electric-boray: {}", e);
        process::exit(1)
    });

    let tls_config = utils::config::tls::tls_config(
        boray_config.database.tls_mode.clone(),
        boray_config.database.certificate.clone(),
    )
    .unwrap_or_else(|e| {
        crit!(log, "TLS configuration error"; "err" => %e);
        std::process::exit(1);
    });

    // Create a connection pool using the admin user
    let pg_config = PostgresConnectionConfig {
        user: Some(boray_config.database.admin_user.clone()),
        password: None,
        host: None,
        port: None,
        database: Some("postgres".into()),
        application_name: Some("schema-manager".into()),
        tls_config,
    };

    let connection_creator = PostgresConnection::connection_creator(pg_config);

    let pool_opts = ConnectionPoolOptions {
        max_connections: Some(1),
        claim_timeout: Some(10000),
        log: Some(log.new(o!(
            "component" => "CueballConnectionPool"
        ))),
        rebalancer_action_delay: boray_config.cueball.rebalancer_action_delay,
        decoherence_interval: None,
    };

    let resolver = ManateePrimaryResolver::new(
        boray_config.zookeeper.connection_string.clone(),
        boray_config.zookeeper.path.clone(),
        Some(log.new(o!(
            "component" => "ManateePrimaryResolver"
        ))),
    );

    let pool = ConnectionPool::new(pool_opts, resolver, connection_creator);

    let mut conn = pool
        .claim()
        .expect("failed to acquire postgres connection for vnode schema setup");

    let mut msg_id = FastMessageId::new();
<<<<<<< HEAD
    let recv_cb = |msg: &FastMessage| vnode_response_handler(&log, msg);
=======
    let recv_cb = |msg: &FastMessage| {
        vnode_response_handler(
            &mut conn,
            &boray_config.database,
            &boray_config.zookeeper,
            &log,
            msg,
        )
    };

>>>>>>> fa4f2531
    let vnode_method = String::from("getvnodes");

    fast_client::send(vnode_method, json!([fast_arg]), &mut msg_id, &mut stream)
        .and_then(|_| fast_client::receive(&mut stream, recv_cb))?;
    info!(log, "Done.");
    Ok(())
}

pub fn main() -> Result<(), Box<dyn std::error::Error>> {
    let plain = slog_term::PlainSyncDecorator::new(std::io::stdout());
    let log = Logger::root(
        Mutex::new(slog_term::FullFormat::new(plain).build()).fuse(),
        o!("build-id" => "0.1.0"),
    );

    let _options = parse_opts(APP.to_string());

    run(&log)
}<|MERGE_RESOLUTION|>--- conflicted
+++ resolved
@@ -17,14 +17,7 @@
 use rust_fast::client as fast_client;
 use rust_fast::protocol::{FastMessage, FastMessageId};
 use sapi::{ZoneConfig, SAPI};
-<<<<<<< HEAD
-use serde_json::{json, Value};
-use slog::{error, info, o, warn, Drain, Logger};
-use std::sync::Mutex;
-use string_template::Template;
-=======
-
->>>>>>> fa4f2531
+
 use utils::config;
 use utils::schema;
 
@@ -37,112 +30,6 @@
 const BORAY_CONFIG_FILE_PATH: &str = "/opt/smartdc/boray/etc/config.toml";
 const TEMPLATE_DIR: &str = "/opt/smartdc/boray/schema_templates";
 const DEFAULT_EB_PORT: u32 = 2020;
-<<<<<<< HEAD
-const SCHEMA_STR: &str = "/opt/smartdc/boray/schema_templates/schema.in";
-const ADMIN_STR: &str = "/opt/smartdc/boray/schema_templates/admin.in";
-const DB_STR: &str = "/opt/smartdc/boray/schema_templates/db.in";
-
-// create users, role, database and schemas
-fn create_bucket_schemas(log: &Logger, vnode: &str) -> Result<(), Error> {
-    let admin_url = format_admin_db_url();
-    let schema_template = read_schema_template()?;
-    let template = Template::new(&schema_template);
-    let mut args = HashMap::new();
-    args.insert("vnode", vnode);
-    let schema_str = template.render(&args);
-
-    info!(
-        log,
-        "Creating boray user and role if they don't exist on {}", admin_url
-    );
-    create_user_role(&admin_url)
-        .and_then(|_| {
-            info!(
-                log,
-                "Creating boray database if it doesn't exist on {}", admin_url
-            );
-            create_database(&admin_url)
-        })
-        .and_then(|_| {
-            let boray_url = format_boray_db_url();
-            let boray_conn = establish_db_connection(&boray_url);
-            info!(log, "Creating boray schemas on {}", boray_url);
-            boray_conn.batch_execute(&schema_str).map_err(|e| {
-                let err_str = format!("error on schema creation: {}, vnode: {}", e, vnode);
-                std::io::Error::new(ErrorKind::Other, err_str)
-            })
-        })
-        .or_else(|e| {
-            error!(log, "{}", e);
-            Err(e)
-        })
-}
-
-// create the db in its own transaction
-fn create_database(db_url: &str) -> Result<(), Error> {
-    let db_str = read_db_template()?;
-    db_create_object(&db_url, &db_str).map_err(|e| {
-        let err_str = format!("error on database creation: {}", e);
-        std::io::Error::new(ErrorKind::Other, err_str)
-    })
-}
-
-// create the role in its own transaction
-fn create_user_role(db_url: &str) -> Result<(), Error> {
-    let admin_str = read_admin_template()?;
-    db_create_object(&db_url, &admin_str).map_err(|e| {
-        let err_str = format!("error on role creation: {}", e);
-        std::io::Error::new(ErrorKind::Other, err_str)
-    })
-}
-
-// Generic DB create function
-fn db_create_object(db_url: &str, sql: &str) -> Result<(), diesel::result::Error> {
-    let conn = establish_db_connection(&db_url);
-    conn.batch_execute(&sql).or_else(|e| {
-        if e.to_string().contains("already exists") {
-            Ok(())
-        } else {
-            Err(e)
-        }
-    })
-}
-
-// This uses SimpleConnection, which is discouraged, but we need to
-// run batch_execute, only available there.
-pub fn establish_db_connection(database_url: &str) -> PgConnection {
-    PgConnection::establish(database_url)
-        .unwrap_or_else(|_| panic!("Error connecting to {}", database_url))
-}
-
-// For use connecting to the shard Postgres server
-fn format_admin_db_url() -> String {
-    let boray_config = get_boray_config();
-    let db_url = format!(
-        "postgres://{}:{}@{}:{}",
-        boray_config.database.admin_user,
-        boray_config.database.admin_user,
-        boray_config.database.host,
-        boray_config.database.port
-    );
-    db_url
-}
-
-// For use connecting to the shard Postgres server
-fn format_boray_db_url() -> String {
-    let boray_config = get_boray_config();
-    let db_url = format!(
-        "postgres://{}:{}@{}:{}/{}",
-        boray_config.database.user,
-        boray_config.database.user,
-        boray_config.database.host,
-        boray_config.database.port,
-        boray_config.database.database
-    );
-    db_url
-}
-=======
->>>>>>> fa4f2531
 
 // Get the boray config on the local boray zone
 fn get_boray_config() -> config::Config {
@@ -248,10 +135,7 @@
         boray_port.to_string(),
     ]
     .concat();
-<<<<<<< HEAD
-=======
-
->>>>>>> fa4f2531
+
     info!(log, "pnode argument to electric-boray:{}", fast_arg);
     let eb_endpoint = [eb_address, String::from(":"), DEFAULT_EB_PORT.to_string()].concat();
     info!(log, "electric-boray endpoint:{}", eb_endpoint);
@@ -307,9 +191,6 @@
         .expect("failed to acquire postgres connection for vnode schema setup");
 
     let mut msg_id = FastMessageId::new();
-<<<<<<< HEAD
-    let recv_cb = |msg: &FastMessage| vnode_response_handler(&log, msg);
-=======
     let recv_cb = |msg: &FastMessage| {
         vnode_response_handler(
             &mut conn,
@@ -320,7 +201,6 @@
         )
     };
 
->>>>>>> fa4f2531
     let vnode_method = String::from("getvnodes");
 
     fast_client::send(vnode_method, json!([fast_arg]), &mut msg_id, &mut stream)
