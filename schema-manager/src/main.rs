--- conflicted
+++ resolved
@@ -1,5 +1,4 @@
 // Copyright 2019 Joyent, Inc.
-<<<<<<< HEAD
 use std::io::{Error, ErrorKind};
 use std::net::{SocketAddr, TcpStream};
 use std::process;
@@ -175,22 +174,4 @@
     run(eb_address, eb_port, args, sapi)?;
     Ok(())
     // populate service name per shard
-=======
-use clap::{Arg, App};
-use boray::sql;
-
-pub fn main() {
-    let matches = App::new("schema-manager")
-        .version("0.1.0")
-        .author("Jon Anderson <jon.anderson@joyent.com>")
-        .about("Tool to manager postgres schemas for boray")
-        .arg(Arg::with_name("endpoint")
-                 .required(true)
-                 .takes_value(true)
-                 .index(1)
-                 .help("postgres IP address"))
-        .get_matches();
-    let endpoint = matches.value_of("endpoint").unwrap();
-    println!("{}", endpoint);
->>>>>>> a056fcfd
 }