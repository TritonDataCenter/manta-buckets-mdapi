--- conflicted
+++ resolved
@@ -7,16 +7,10 @@
 
 [dependencies]
 clap = "2.32"
-<<<<<<< HEAD
-cueball = { git = "https://github.com/joyent/rust-cueball", tag = "v0.2.1" }
-cueball-manatee-primary-resolver = { git = "https://github.com/joyent/rust-cueball-manatee-primary-resolver", tag = "v0.1.1" }
-cueball-postgres-connection = { git = "https://github.com/joyent/rust-cueball-postgres-connection", tag = "v0.1.1" }
-itertools = "0.8.2"
-=======
 cueball = { git = "https://github.com/joyent/rust-cueball", tag = "v0.3.0" }
 cueball-manatee-primary-resolver = { git = "https://github.com/joyent/rust-cueball-manatee-primary-resolver", tag = "v0.3.0" }
 cueball-postgres-connection = { git = "https://github.com/joyent/rust-cueball-postgres-connection", tag = "v0.3.0" }
->>>>>>> f13da4f0
+itertools = "0.8.2"
 num_cpus = { version = "1.8.0" }
 slog = { version = "2.4.1", features = [ "max_level_trace" ] }
 slog-stdlog = "3"
